--- conflicted
+++ resolved
@@ -26,15 +26,6 @@
     pub links: DocRelatedItems,
 }
 
-<<<<<<< HEAD
-impl Display for Documentation {
-    fn fmt(&self, f: &mut fmt::Formatter) -> fmt::Result {
-        write!(f, "{}", self.render())
-    }
-}
-
-=======
->>>>>>> 97da2388
 impl Display for Visibility {
     fn fmt(&self, f: &mut fmt::Formatter) -> fmt::Result {
         let vis = match *self {
@@ -48,36 +39,8 @@
 impl DocInnerData {
 }
 
-<<<<<<< HEAD
 impl Documentation {
-    fn get_doc_filename(&self) -> String {
-        let prefix = self.inner_data.get_doc_file_prefix();
-        format!("{}{}.odoc", prefix, self.name)
-    }
-
-    fn render(&self) -> String {
-        format!(r#"
-{}
-------------------------------------------------------------------------------
-  {}
-
-------------------------------------------------------------------------------
-
-{}
-
-{}
-"#,
-                self.doc_info(),
-                self.inner_data(),
-                self.docstring(),
-                self.subitems())
-    }
-
-    fn doc_info(&self) -> String {
-=======
-impl NewDocTemp_ {
     pub fn get_type(&self) -> DocType {
->>>>>>> 97da2388
         match self.inner_data {
             DocInnerData::FnDoc(..) => {
                 DocType::Function
