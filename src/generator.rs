--- conflicted
+++ resolved
@@ -10,7 +10,7 @@
 
 use paths;
 use document::*;
-use convert::{Convert, Context, NewDocTemp_};
+use convert::{Convert, Context, Documentation};
 use store::{self, Docset};
 use toml_util;
 use visitor::OxidocVisitor;
@@ -162,7 +162,7 @@
     Ok(krate)
 }
 
-pub fn generate_crate_docs(krate: ast::Crate, crate_info: CrateInfo) -> Result<Vec<NewDocTemp_>> {
+pub fn generate_crate_docs(krate: ast::Crate, crate_info: CrateInfo) -> Result<Vec<Documentation>> {
     let crate_doc_path = store::get_crate_doc_path(&crate_info)
         .chain_err(|| format!("Unable to get crate doc path for crate: {}",
                               &crate_info.name))?;
@@ -175,7 +175,7 @@
     Ok(v.convert(&context))
 }
 
-pub fn make_docset(documents: Vec<NewDocTemp_>) -> Result<Docset> {
+pub fn make_docset(documents: Vec<Documentation>) -> Result<Docset> {
     for doc in &documents {
         debug!("p: {}", doc.mod_path);
         doc.save()?;
@@ -184,23 +184,17 @@
     let mut docset = Docset::new();
     docset.add_docs(documents)?;
 
-<<<<<<< HEAD
-=======
     Ok(docset)
 }
 
->>>>>>> 97da2388
 /// Generates documentation for the given crate.
 pub fn generate_doc_cache(krate: ast::Crate, crate_info: CrateInfo) -> Result<Store> {
     let documents = generate_crate_docs(krate, crate_info.clone())?;
     let docset = make_docset(documents)?;
 
-<<<<<<< HEAD
-=======
     let mut store = Store::load();
     store.add_docset(crate_info, docset);
     store.save()?;
 
->>>>>>> 97da2388
     Ok(store)
 }